# Copyright 2017 Google Inc.
#
# Licensed under the Apache License, Version 2.0 (the "License");
# you may not use this file except in compliance with the License.
# You may obtain a copy of the License at
#
#     http://www.apache.org/licenses/LICENSE-2.0
#
# Unless required by applicable law or agreed to in writing, software
# distributed under the License is distributed on an "AS IS" BASIS,
# WITHOUT WARRANTIES OR CONDITIONS OF ANY KIND, either express or implied.
# See the License for the specific language governing permissions and
# limitations under the License.

import os

import setuptools


PACKAGE_ROOT = os.path.abspath(os.path.dirname(__file__))

with open(os.path.join(PACKAGE_ROOT, 'README.rst')) as file_obj:
    README = file_obj.read()


REQUIREMENTS = [
<<<<<<< HEAD
    'google-crc32c >= 1.0, < 2.0dev',
=======
    'six>=1.4.0',
    'google-crc32c >= 1.0, < 2.0dev; python_version>="3.5"',
    'crcmod >= 1.7; python_version=="2.7"',
>>>>>>> a8406912

]
EXTRAS_REQUIRE = {
    'requests': [
        'requests >= 2.18.0, < 3.0.0dev',
    ],
    'aiohttp': 'aiohttp >= 3.6.2, < 4.0.0dev'
}

setuptools.setup(
    name='google-resumable-media',
    version = "2.0.0b1",
    description='Utilities for Google Media Downloads and Resumable Uploads',
    author='Google Cloud Platform',
    author_email='googleapis-publisher@google.com',
    long_description=README,
    namespace_packages=['google'],
    scripts=[],
    url='https://github.com/googleapis/google-resumable-media-python',
    packages=setuptools.find_packages(exclude=('tests*',)),
    license='Apache 2.0',
    platforms='Posix; MacOS X; Windows',
    include_package_data=True,
    zip_safe=False,
    install_requires=REQUIREMENTS,
    extras_require=EXTRAS_REQUIRE,
    python_requires='>= 3.6',
    classifiers=[
        'Development Status :: 5 - Production/Stable',
        'Intended Audience :: Developers',
        'License :: OSI Approved :: Apache Software License',
        'Operating System :: OS Independent',
        'Programming Language :: Python :: 3',
        'Programming Language :: Python :: 3.6',
        'Programming Language :: Python :: 3.7',
        'Programming Language :: Python :: 3.8',
        'Programming Language :: Python :: 3.9',
        'Topic :: Internet',
    ],
)<|MERGE_RESOLUTION|>--- conflicted
+++ resolved
@@ -24,14 +24,7 @@
 
 
 REQUIREMENTS = [
-<<<<<<< HEAD
     'google-crc32c >= 1.0, < 2.0dev',
-=======
-    'six>=1.4.0',
-    'google-crc32c >= 1.0, < 2.0dev; python_version>="3.5"',
-    'crcmod >= 1.7; python_version=="2.7"',
->>>>>>> a8406912
-
 ]
 EXTRAS_REQUIRE = {
     'requests': [

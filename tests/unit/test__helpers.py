# Copyright 2017 Google Inc.
#
# Licensed under the Apache License, Version 2.0 (the "License");
# you may not use this file except in compliance with the License.
# You may obtain a copy of the License at
#
#     http://www.apache.org/licenses/LICENSE-2.0
#
# Unless required by applicable law or agreed to in writing, software
# distributed under the License is distributed on an "AS IS" BASIS,
# WITHOUT WARRANTIES OR CONDITIONS OF ANY KIND, either express or implied.
# See the License for the specific language governing permissions and
# limitations under the License.

from __future__ import absolute_import

import hashlib
import http.client

import mock
import pytest
import requests.exceptions

from google.resumable_media import _helpers
from google.resumable_media import common


def test_do_nothing():
    ret_val = _helpers.do_nothing()
    assert ret_val is None


class Test_header_required(object):
    def _success_helper(self, **kwargs):
        name = "some-header"
        value = "The Right Hand Side"
        headers = {name: value, "other-name": "other-value"}
        response = mock.Mock(headers=headers, spec=["headers"])
        result = _helpers.header_required(response, name, _get_headers, **kwargs)
        assert result == value

    def test_success(self):
        self._success_helper()

    def test_success_with_callback(self):
        callback = mock.Mock(spec=[])
        self._success_helper(callback=callback)
        callback.assert_not_called()

    def _failure_helper(self, **kwargs):
        response = mock.Mock(headers={}, spec=["headers"])
        name = "any-name"
        with pytest.raises(common.InvalidResponse) as exc_info:
            _helpers.header_required(response, name, _get_headers, **kwargs)

        error = exc_info.value
        assert error.response is response
        assert len(error.args) == 2
        assert error.args[1] == name

    def test_failure(self):
        self._failure_helper()

    def test_failure_with_callback(self):
        callback = mock.Mock(spec=[])
        self._failure_helper(callback=callback)
        callback.assert_called_once_with()


class Test_require_status_code(object):
    @staticmethod
    def _get_status_code(response):
        return response.status_code

    def test_success(self):
        status_codes = (http.client.OK, http.client.CREATED)
        acceptable = (
            http.client.OK,
            int(http.client.OK),
            http.client.CREATED,
            int(http.client.CREATED),
        )
        for value in acceptable:
            response = _make_response(value)
            status_code = _helpers.require_status_code(
                response, status_codes, self._get_status_code
            )
            assert value == status_code

    def test_success_with_callback(self):
        status_codes = (http.client.OK,)
        response = _make_response(http.client.OK)
        callback = mock.Mock(spec=[])
        status_code = _helpers.require_status_code(
            response, status_codes, self._get_status_code, callback=callback
        )
        assert status_code == http.client.OK
        callback.assert_not_called()

    def test_failure(self):
        status_codes = (http.client.CREATED, http.client.NO_CONTENT)
        response = _make_response(http.client.OK)
        with pytest.raises(common.InvalidResponse) as exc_info:
            _helpers.require_status_code(response, status_codes, self._get_status_code)

        error = exc_info.value
        assert error.response is response
        assert len(error.args) == 5
        assert error.args[1] == response.status_code
        assert error.args[3:] == status_codes

    def test_failure_with_callback(self):
        status_codes = (http.client.OK,)
        response = _make_response(http.client.NOT_FOUND)
        callback = mock.Mock(spec=[])
        with pytest.raises(common.InvalidResponse) as exc_info:
            _helpers.require_status_code(
                response, status_codes, self._get_status_code, callback=callback
            )

        error = exc_info.value
        assert error.response is response
        assert len(error.args) == 4
        assert error.args[1] == response.status_code
        assert error.args[3:] == status_codes
        callback.assert_called_once_with()


class Test_calculate_retry_wait(object):
    @mock.patch("random.randint", return_value=125)
    def test_past_limit(self, randint_mock):
        base_wait, wait_time = _helpers.calculate_retry_wait(70.0, 64.0)

        assert base_wait == 64.0
        assert wait_time == 64.125
        randint_mock.assert_called_once_with(0, 1000)

    @mock.patch("random.randint", return_value=250)
    def test_at_limit(self, randint_mock):
        base_wait, wait_time = _helpers.calculate_retry_wait(50.0, 50.0)

        assert base_wait == 50.0
        assert wait_time == 50.25
        randint_mock.assert_called_once_with(0, 1000)

    @mock.patch("random.randint", return_value=875)
    def test_under_limit(self, randint_mock):
        base_wait, wait_time = _helpers.calculate_retry_wait(16.0, 33.0)

        assert base_wait == 32.0
        assert wait_time == 32.875
        randint_mock.assert_called_once_with(0, 1000)

    @mock.patch("random.randint", return_value=875)
    def test_custom_multiplier(self, randint_mock):
        base_wait, wait_time = _helpers.calculate_retry_wait(16.0, 64.0, 3)

        assert base_wait == 48.0
        assert wait_time == 48.875
        randint_mock.assert_called_once_with(0, 1000)


class Test_wait_and_retry(object):
    def test_success_no_retry(self):
        truthy = http.client.OK
        assert truthy not in common.RETRYABLE
        response = _make_response(truthy)

        func = mock.Mock(return_value=response, spec=[])
        retry_strategy = common.RetryStrategy()
        ret_val = _helpers.wait_and_retry(func, _get_status_code, retry_strategy)

        assert ret_val is response
        func.assert_called_once_with()

    @mock.patch("time.sleep")
    @mock.patch("random.randint")
    def test_success_with_retry(self, randint_mock, sleep_mock):
        randint_mock.side_effect = [125, 625, 375]

        status_codes = (
            http.client.INTERNAL_SERVER_ERROR,
            http.client.BAD_GATEWAY,
            http.client.SERVICE_UNAVAILABLE,
            http.client.NOT_FOUND,
        )
        responses = [_make_response(status_code) for status_code in status_codes]
        func = mock.Mock(side_effect=responses, spec=[])

        retry_strategy = common.RetryStrategy()
        ret_val = _helpers.wait_and_retry(func, _get_status_code, retry_strategy)

        assert ret_val == responses[-1]
        assert status_codes[-1] not in common.RETRYABLE

        assert func.call_count == 4
        assert func.mock_calls == [mock.call()] * 4

        assert randint_mock.call_count == 3
        assert randint_mock.mock_calls == [mock.call(0, 1000)] * 3

        assert sleep_mock.call_count == 3
        sleep_mock.assert_any_call(1.125)
        sleep_mock.assert_any_call(2.625)
        sleep_mock.assert_any_call(4.375)

    @mock.patch("time.sleep")
    @mock.patch("random.randint")
    def test_success_with_retry_custom_delay(self, randint_mock, sleep_mock):
        randint_mock.side_effect = [125, 625, 375]

        status_codes = (
            http.client.INTERNAL_SERVER_ERROR,
            http.client.BAD_GATEWAY,
            http.client.SERVICE_UNAVAILABLE,
            http.client.NOT_FOUND,
        )
        responses = [_make_response(status_code) for status_code in status_codes]
        func = mock.Mock(side_effect=responses, spec=[])

        retry_strategy = common.RetryStrategy(initial_delay=3.0, multiplier=4)
        ret_val = _helpers.wait_and_retry(func, _get_status_code, retry_strategy)

        assert ret_val == responses[-1]
        assert status_codes[-1] not in common.RETRYABLE

        assert func.call_count == 4
        assert func.mock_calls == [mock.call()] * 4

        assert randint_mock.call_count == 3
        assert randint_mock.mock_calls == [mock.call(0, 1000)] * 3

        assert sleep_mock.call_count == 3
        sleep_mock.assert_any_call(3.125)  # initial delay 3 + jitter 0.125
        sleep_mock.assert_any_call(
            12.625
        )  # previous delay 3 * multiplier 4 + jitter 0.625
        sleep_mock.assert_any_call(
            48.375
        )  # previous delay 12 * multiplier 4 + jitter 0.375

    @mock.patch("time.sleep")
    @mock.patch("random.randint")
    def test_success_with_retry_connection_error(self, randint_mock, sleep_mock):
        randint_mock.side_effect = [125, 625, 375]

        response = _make_response(http.client.NOT_FOUND)
        responses = [
            requests.exceptions.ConnectionError,
            requests.exceptions.ConnectionError,
            requests.exceptions.ConnectionError,
            response,
        ]
        func = mock.Mock(side_effect=responses, spec=[])

        retry_strategy = common.RetryStrategy()
        ret_val = _helpers.wait_and_retry(func, _get_status_code, retry_strategy)

        assert ret_val == responses[-1]

        assert func.call_count == 4
        assert func.mock_calls == [mock.call()] * 4

        assert randint_mock.call_count == 3
        assert randint_mock.mock_calls == [mock.call(0, 1000)] * 3

        assert sleep_mock.call_count == 3
        sleep_mock.assert_any_call(1.125)
        sleep_mock.assert_any_call(2.625)
        sleep_mock.assert_any_call(4.375)

<<<<<<< HEAD
    @mock.patch("time.sleep")
    @mock.patch("random.randint")
=======
    @mock.patch(u"time.sleep")
    @mock.patch(u"random.randint")
    def test_success_with_retry_chunked_encoding_error(self, randint_mock, sleep_mock):
        randint_mock.side_effect = [125, 625, 375]

        response = _make_response(http_client.NOT_FOUND)
        responses = [
            requests.exceptions.ChunkedEncodingError,
            requests.exceptions.ChunkedEncodingError,
            response,
        ]
        func = mock.Mock(side_effect=responses, spec=[])

        retry_strategy = common.RetryStrategy()
        ret_val = _helpers.wait_and_retry(func, _get_status_code, retry_strategy)

        assert ret_val == responses[-1]

        assert func.call_count == 3
        assert func.mock_calls == [mock.call()] * 3

        assert randint_mock.call_count == 2
        assert randint_mock.mock_calls == [mock.call(0, 1000)] * 2

        assert sleep_mock.call_count == 2
        sleep_mock.assert_any_call(1.125)
        sleep_mock.assert_any_call(2.625)

    @mock.patch(u"time.sleep")
    @mock.patch(u"random.randint")
>>>>>>> 7f3b6c4e
    def test_connection_import_error_failure(self, randint_mock, sleep_mock):
        randint_mock.side_effect = [125, 625, 375]

        response = _make_response(http.client.NOT_FOUND)
        responses = [
            requests.exceptions.ConnectionError,
            requests.exceptions.ConnectionError,
            requests.exceptions.ConnectionError,
            response,
        ]

        with mock.patch(
            "google.resumable_media._helpers._get_connection_error_classes",
            side_effect=ImportError,
        ):
            with pytest.raises(requests.exceptions.ConnectionError):
                func = mock.Mock(side_effect=responses, spec=[])

                retry_strategy = common.RetryStrategy()
                _helpers.wait_and_retry(func, _get_status_code, retry_strategy)

    @mock.patch("time.sleep")
    @mock.patch("random.randint")
    def test_retry_exceeds_max_cumulative(self, randint_mock, sleep_mock):
        randint_mock.side_effect = [875, 0, 375, 500, 500, 250, 125]

        status_codes = (
            http.client.SERVICE_UNAVAILABLE,
            http.client.GATEWAY_TIMEOUT,
            common.TOO_MANY_REQUESTS,
            http.client.INTERNAL_SERVER_ERROR,
            http.client.SERVICE_UNAVAILABLE,
            http.client.BAD_GATEWAY,
            http.client.GATEWAY_TIMEOUT,
            common.TOO_MANY_REQUESTS,
        )
        responses = [_make_response(status_code) for status_code in status_codes]
        func = mock.Mock(side_effect=responses, spec=[])

        retry_strategy = common.RetryStrategy(max_cumulative_retry=100.0)
        ret_val = _helpers.wait_and_retry(func, _get_status_code, retry_strategy)

        assert ret_val == responses[-1]
        assert status_codes[-1] in common.RETRYABLE

        assert func.call_count == 8
        assert func.mock_calls == [mock.call()] * 8

        assert randint_mock.call_count == 7
        assert randint_mock.mock_calls == [mock.call(0, 1000)] * 7

        assert sleep_mock.call_count == 7
        sleep_mock.assert_any_call(1.875)
        sleep_mock.assert_any_call(2.0)
        sleep_mock.assert_any_call(4.375)
        sleep_mock.assert_any_call(8.5)
        sleep_mock.assert_any_call(16.5)
        sleep_mock.assert_any_call(32.25)
        sleep_mock.assert_any_call(64.125)

    @mock.patch("time.sleep")
    @mock.patch("random.randint")
    def test_retry_exceeded_reraises_connection_error(self, randint_mock, sleep_mock):
        randint_mock.side_effect = [875, 0, 375, 500, 500, 250, 125]

        responses = [requests.exceptions.ConnectionError] * 8
        func = mock.Mock(side_effect=responses, spec=[])

        retry_strategy = common.RetryStrategy(max_cumulative_retry=100.0)
        with pytest.raises(requests.exceptions.ConnectionError):
            _helpers.wait_and_retry(func, _get_status_code, retry_strategy)

        assert func.call_count == 8
        assert func.mock_calls == [mock.call()] * 8

        assert randint_mock.call_count == 7
        assert randint_mock.mock_calls == [mock.call(0, 1000)] * 7

        assert sleep_mock.call_count == 7
        sleep_mock.assert_any_call(1.875)
        sleep_mock.assert_any_call(2.0)
        sleep_mock.assert_any_call(4.375)
        sleep_mock.assert_any_call(8.5)
        sleep_mock.assert_any_call(16.5)
        sleep_mock.assert_any_call(32.25)
        sleep_mock.assert_any_call(64.125)


def _make_response(status_code):
    return mock.Mock(status_code=status_code, spec=["status_code"])


def _get_status_code(response):
    return response.status_code


def _get_headers(response):
    return response.headers


@pytest.mark.parametrize("checksum", ["md5", "crc32c", None])
def test__get_checksum_object(checksum):
    checksum_object = _helpers._get_checksum_object(checksum)

    checksum_types = {
        "md5": type(hashlib.md5()),
        "crc32c": type(_helpers._get_crc32c_object()),
        None: type(None),
    }
    assert isinstance(checksum_object, checksum_types[checksum])


def test__get_checksum_object_invalid():
    with pytest.raises(ValueError):
        _helpers._get_checksum_object("invalid")


@mock.patch("builtins.__import__")
def test__get_crc32_object_wo_google_crc32c_wo_crcmod(mock_import):
    mock_import.side_effect = ImportError("testing")

    with pytest.raises(ImportError):
        _helpers._get_crc32c_object()

    expected_calls = [
        mock.call("google_crc32c", mock.ANY, None, None, 0),
        mock.call("crcmod", mock.ANY, None, None, 0),
    ]
    mock_import.assert_has_calls(expected_calls)


@mock.patch("builtins.__import__")
def test__get_crc32_object_w_google_crc32c(mock_import):
    google_crc32c = mock.Mock(spec=["Checksum"])
    mock_import.return_value = google_crc32c

    found = _helpers._get_crc32c_object()

    assert found is google_crc32c.Checksum.return_value
    google_crc32c.Checksum.assert_called_once_with()

    mock_import.assert_called_once_with("google_crc32c", mock.ANY, None, None, 0)


@mock.patch("builtins.__import__")
def test__get_crc32_object_wo_google_crc32c_w_crcmod(mock_import):
    crcmod = mock.Mock(spec=["predefined", "crcmod"])
    crcmod.predefined = mock.Mock(spec=["Crc"])
    crcmod.crcmod = mock.Mock(spec=["_usingExtension"])
    mock_import.side_effect = [ImportError("testing"), crcmod, crcmod.crcmod]

    found = _helpers._get_crc32c_object()

    assert found is crcmod.predefined.Crc.return_value
    crcmod.predefined.Crc.assert_called_once_with("crc-32c")

    expected_calls = [
        mock.call("google_crc32c", mock.ANY, None, None, 0),
        mock.call("crcmod", mock.ANY, None, None, 0),
        mock.call("crcmod.crcmod", mock.ANY, {}, ["_usingExtension"], 0),
    ]
    mock_import.assert_has_calls(expected_calls)


@pytest.mark.filterwarnings("ignore::RuntimeWarning")
@mock.patch("builtins.__import__")
def test__is_fast_crcmod_wo_extension_warning(mock_import):
    crcmod = mock.Mock(spec=["crcmod"])
    crcmod.crcmod = mock.Mock(spec=["_usingExtension"])
    crcmod.crcmod._usingExtension = False
    mock_import.return_value = crcmod.crcmod

    assert not _helpers._is_fast_crcmod()

    mock_import.assert_called_once_with(
        "crcmod.crcmod",
        mock.ANY,
        {},
        ["_usingExtension"],
        0,
    )


@mock.patch("builtins.__import__")
def test__is_fast_crcmod_w_extension(mock_import):
    crcmod = mock.Mock(spec=["crcmod"])
    crcmod.crcmod = mock.Mock(spec=["_usingExtension"])
    crcmod.crcmod._usingExtension = True
    mock_import.return_value = crcmod.crcmod

    assert _helpers._is_fast_crcmod()


def test__DoNothingHash():
    do_nothing_hash = _helpers._DoNothingHash()
    return_value = do_nothing_hash.update(b"some data")
    assert return_value is None


class Test__get_expected_checksum(object):
    @pytest.mark.parametrize("template", ["crc32c={},md5={}", "crc32c={}, md5={}"])
    @pytest.mark.parametrize("checksum", ["md5", "crc32c"])
    @mock.patch("google.resumable_media._helpers._LOGGER")
    def test__w_header_present(self, _LOGGER, template, checksum):
        checksums = {"md5": "b2twdXNodGhpc2J1dHRvbg==", "crc32c": "3q2+7w=="}
        header_value = template.format(checksums["crc32c"], checksums["md5"])
        headers = {_helpers._HASH_HEADER: header_value}
        response = _mock_response(headers=headers)

        def _get_headers(response):
            return response.headers

        url = "https://example.com/"
        expected_checksum, checksum_obj = _helpers._get_expected_checksum(
            response, _get_headers, url, checksum_type=checksum
        )
        assert expected_checksum == checksums[checksum]

        checksum_types = {
            "md5": type(hashlib.md5()),
            "crc32c": type(_helpers._get_crc32c_object()),
        }
        assert isinstance(checksum_obj, checksum_types[checksum])

        _LOGGER.info.assert_not_called()

    @pytest.mark.parametrize("checksum", ["md5", "crc32c"])
    @mock.patch("google.resumable_media._helpers._LOGGER")
    def test__w_header_missing(self, _LOGGER, checksum):
        headers = {}
        response = _mock_response(headers=headers)

        def _get_headers(response):
            return response.headers

        url = "https://example.com/"
        expected_checksum, checksum_obj = _helpers._get_expected_checksum(
            response, _get_headers, url, checksum_type=checksum
        )
        assert expected_checksum is None
        assert isinstance(checksum_obj, _helpers._DoNothingHash)
        expected_msg = _helpers._MISSING_CHECKSUM.format(
            url, checksum_type=checksum.upper()
        )
        _LOGGER.info.assert_called_once_with(expected_msg)


class Test__parse_checksum_header(object):

    CRC32C_CHECKSUM = "3q2+7w=="
    MD5_CHECKSUM = "c2l4dGVlbmJ5dGVzbG9uZw=="

    def test_empty_value(self):
        header_value = None
        response = None
        md5_header = _helpers._parse_checksum_header(
            header_value, response, checksum_label="md5"
        )
        assert md5_header is None
        crc32c_header = _helpers._parse_checksum_header(
            header_value, response, checksum_label="crc32c"
        )
        assert crc32c_header is None

    def test_crc32c_only(self):
        header_value = "crc32c={}".format(self.CRC32C_CHECKSUM)
        response = None
        md5_header = _helpers._parse_checksum_header(
            header_value, response, checksum_label="md5"
        )
        assert md5_header is None
        crc32c_header = _helpers._parse_checksum_header(
            header_value, response, checksum_label="crc32c"
        )
        assert crc32c_header == self.CRC32C_CHECKSUM

    def test_md5_only(self):
        header_value = "md5={}".format(self.MD5_CHECKSUM)
        response = None
        md5_header = _helpers._parse_checksum_header(
            header_value, response, checksum_label="md5"
        )
        assert md5_header == self.MD5_CHECKSUM
        crc32c_header = _helpers._parse_checksum_header(
            header_value, response, checksum_label="crc32c"
        )
        assert crc32c_header is None

    def test_both_crc32c_and_md5(self):
        header_value = "crc32c={},md5={}".format(
            self.CRC32C_CHECKSUM, self.MD5_CHECKSUM
        )
        response = None
        md5_header = _helpers._parse_checksum_header(
            header_value, response, checksum_label="md5"
        )
        assert md5_header == self.MD5_CHECKSUM
        crc32c_header = _helpers._parse_checksum_header(
            header_value, response, checksum_label="crc32c"
        )
        assert crc32c_header == self.CRC32C_CHECKSUM

    def test_md5_multiple_matches(self):
        another_checksum = "eW91IGRpZCBXQVQgbm93Pw=="
        header_value = "md5={},md5={}".format(self.MD5_CHECKSUM, another_checksum)
        response = mock.sentinel.response

        with pytest.raises(common.InvalidResponse) as exc_info:
            _helpers._parse_checksum_header(
                header_value, response, checksum_label="md5"
            )

        error = exc_info.value
        assert error.response is response
        assert len(error.args) == 3
        assert error.args[1] == header_value
        assert error.args[2] == [self.MD5_CHECKSUM, another_checksum]


def _mock_response(headers):
    return mock.Mock(
        headers=headers,
        status_code=200,
        spec=["status_code", "headers"],
    )<|MERGE_RESOLUTION|>--- conflicted
+++ resolved
@@ -269,16 +269,12 @@
         sleep_mock.assert_any_call(2.625)
         sleep_mock.assert_any_call(4.375)
 
-<<<<<<< HEAD
-    @mock.patch("time.sleep")
-    @mock.patch("random.randint")
-=======
     @mock.patch(u"time.sleep")
     @mock.patch(u"random.randint")
     def test_success_with_retry_chunked_encoding_error(self, randint_mock, sleep_mock):
         randint_mock.side_effect = [125, 625, 375]
 
-        response = _make_response(http_client.NOT_FOUND)
+        response = _make_response(http.client.NOT_FOUND)
         responses = [
             requests.exceptions.ChunkedEncodingError,
             requests.exceptions.ChunkedEncodingError,
@@ -303,7 +299,6 @@
 
     @mock.patch(u"time.sleep")
     @mock.patch(u"random.randint")
->>>>>>> 7f3b6c4e
     def test_connection_import_error_failure(self, randint_mock, sleep_mock):
         randint_mock.side_effect = [125, 625, 375]
 

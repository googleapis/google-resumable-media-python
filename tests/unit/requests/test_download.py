# Copyright 2017 Google Inc.
#
# Licensed under the Apache License, Version 2.0 (the "License");
# you may not use this file except in compliance with the License.
# You may obtain a copy of the License at
#
#     http://www.apache.org/licenses/LICENSE-2.0
#
# Unless required by applicable law or agreed to in writing, software
# distributed under the License is distributed on an "AS IS" BASIS,
# WITHOUT WARRANTIES OR CONDITIONS OF ANY KIND, either express or implied.
# See the License for the specific language governing permissions and
# limitations under the License.

import io

import mock
import pytest
from six.moves import http_client

from google.resumable_media import common
from google.resumable_media.requests import download as download_mod
from google.resumable_media.requests import _helpers


EXAMPLE_URL = (
    u"https://www.googleapis.com/download/storage/v1/b/"
    u"{BUCKET}/o/{OBJECT}?alt=media"
)
EXPECTED_TIMEOUT = (61, 60)


class TestDownload(object):
    def test__write_to_stream_no_hash_check(self):
        stream = io.BytesIO()
        download = download_mod.Download(EXAMPLE_URL, stream=stream)

        chunk1 = b"right now, "
        chunk2 = b"but a little later"
        response = _mock_response(chunks=[chunk1, chunk2], headers={})

        ret_val = download._write_to_stream(response)
        assert ret_val is None

        assert stream.getvalue() == chunk1 + chunk2

        # Check mocks.
        response.__enter__.assert_called_once_with()
        response.__exit__.assert_called_once_with(None, None, None)
        response.iter_content.assert_called_once_with(
            chunk_size=_helpers._SINGLE_GET_CHUNK_SIZE, decode_unicode=False
        )

    @pytest.mark.parametrize("checksum", [u"md5", u"crc32c", None])
    def test__write_to_stream_with_hash_check_success(self, checksum):
        stream = io.BytesIO()
        download = download_mod.Download(EXAMPLE_URL, stream=stream, checksum=checksum)

        chunk1 = b"first chunk, count starting at 0. "
        chunk2 = b"second chunk, or chunk 1, which is better? "
        chunk3 = b"ordinals and numerals and stuff."
        header_value = u"crc32c=qmNCyg==,md5=fPAJHnnoi/+NadyNxT2c2w=="
        headers = {download_mod._HASH_HEADER: header_value}
        response = _mock_response(chunks=[chunk1, chunk2, chunk3], headers=headers)

        ret_val = download._write_to_stream(response)
        assert ret_val is None

        assert stream.getvalue() == chunk1 + chunk2 + chunk3

        # Check mocks.
        response.__enter__.assert_called_once_with()
        response.__exit__.assert_called_once_with(None, None, None)
        response.iter_content.assert_called_once_with(
            chunk_size=_helpers._SINGLE_GET_CHUNK_SIZE, decode_unicode=False
        )

    @pytest.mark.parametrize("checksum", [u"md5", u"crc32c"])
    def test__write_to_stream_with_hash_check_fail(self, checksum):
        stream = io.BytesIO()
        download = download_mod.Download(EXAMPLE_URL, stream=stream, checksum=checksum)

        chunk1 = b"first chunk, count starting at 0. "
        chunk2 = b"second chunk, or chunk 1, which is better? "
        chunk3 = b"ordinals and numerals and stuff."
        bad_checksum = u"d3JvbmcgbiBtYWRlIHVwIQ=="
        header_value = u"crc32c={bad},md5={bad}".format(bad=bad_checksum)
        headers = {download_mod._HASH_HEADER: header_value}
        response = _mock_response(chunks=[chunk1, chunk2, chunk3], headers=headers)

        with pytest.raises(common.DataCorruption) as exc_info:
            download._write_to_stream(response)

        assert not download.finished

        error = exc_info.value
        assert error.response is response
        assert len(error.args) == 1
        if checksum == u"md5":
            good_checksum = u"fPAJHnnoi/+NadyNxT2c2w=="
        else:
            good_checksum = u"qmNCyg=="
        msg = download_mod._CHECKSUM_MISMATCH.format(
            EXAMPLE_URL, bad_checksum, good_checksum, checksum_type=checksum.upper()
        )
        assert error.args[0] == msg

        # Check mocks.
        response.__enter__.assert_called_once_with()
        response.__exit__.assert_called_once_with(None, None, None)
        response.iter_content.assert_called_once_with(
            chunk_size=_helpers._SINGLE_GET_CHUNK_SIZE, decode_unicode=False
        )

    def test__write_to_stream_with_invalid_checksum_type(self):
        BAD_CHECKSUM_TYPE = "badsum"

        stream = io.BytesIO()
        download = download_mod.Download(
            EXAMPLE_URL, stream=stream, checksum=BAD_CHECKSUM_TYPE
        )

        chunk1 = b"first chunk, count starting at 0. "
        chunk2 = b"second chunk, or chunk 1, which is better? "
        chunk3 = b"ordinals and numerals and stuff."
        bad_checksum = u"d3JvbmcgbiBtYWRlIHVwIQ=="
        header_value = u"crc32c={bad},md5={bad}".format(bad=bad_checksum)
        headers = {download_mod._HASH_HEADER: header_value}
        response = _mock_response(chunks=[chunk1, chunk2, chunk3], headers=headers)

        with pytest.raises(ValueError) as exc_info:
            download._write_to_stream(response)

        assert not download.finished

        error = exc_info.value
        assert error.args[0] == "checksum must be ``'md5'``, ``'crc32c'`` or ``None``"

    def _consume_helper(
        self,
        stream=None,
        end=65536,
        headers=None,
        chunks=(),
        response_headers=None,
<<<<<<< HEAD
        checksum="md5",
=======
        timeout=None,
>>>>>>> 5310921d
    ):
        download = download_mod.Download(
            EXAMPLE_URL, stream=stream, end=end, headers=headers, checksum=checksum
        )
        transport = mock.Mock(spec=["request"])
        transport.request.return_value = _mock_response(
            chunks=chunks, headers=response_headers
        )

        assert not download.finished

        if timeout is not None:
            ret_val = download.consume(transport, timeout=timeout)
        else:
            ret_val = download.consume(transport)

        assert ret_val is transport.request.return_value

        called_kwargs = {
            u"data": None,
            u"headers": download._headers,
            u"timeout": EXPECTED_TIMEOUT if timeout is None else timeout,
        }
        if chunks:
            assert stream is not None
            called_kwargs[u"stream"] = True

        transport.request.assert_called_once_with(u"GET", EXAMPLE_URL, **called_kwargs)

        range_bytes = u"bytes={:d}-{:d}".format(0, end)
        assert download._headers[u"range"] == range_bytes
        assert download.finished

        return transport

    def test_consume(self):
        self._consume_helper()

<<<<<<< HEAD
    @pytest.mark.parametrize("checksum", [u"md5", u"crc32c", None])
    def test_consume_with_stream(self, checksum):
=======
    def test_consume_with_custom_timeout(self):
        self._consume_helper(timeout=14.7)

    def test_consume_with_stream(self):
>>>>>>> 5310921d
        stream = io.BytesIO()
        chunks = (b"up down ", b"charlie ", b"brown")
        transport = self._consume_helper(
            stream=stream, chunks=chunks, checksum=checksum
        )

        assert stream.getvalue() == b"".join(chunks)

        # Check mocks.
        response = transport.request.return_value
        response.__enter__.assert_called_once_with()
        response.__exit__.assert_called_once_with(None, None, None)
        response.iter_content.assert_called_once_with(
            chunk_size=_helpers._SINGLE_GET_CHUNK_SIZE, decode_unicode=False
        )

    @pytest.mark.parametrize("checksum", [u"md5", u"crc32c"])
    def test_consume_with_stream_hash_check_success(self, checksum):
        stream = io.BytesIO()
        chunks = (b"up down ", b"charlie ", b"brown")
        header_value = u"crc32c=UNIQxg==,md5=JvS1wjMvfbCXgEGeaJJLDQ=="
        headers = {download_mod._HASH_HEADER: header_value}
        transport = self._consume_helper(
            stream=stream, chunks=chunks, response_headers=headers, checksum=checksum
        )

        assert stream.getvalue() == b"".join(chunks)

        # Check mocks.
        response = transport.request.return_value
        response.__enter__.assert_called_once_with()
        response.__exit__.assert_called_once_with(None, None, None)
        response.iter_content.assert_called_once_with(
            chunk_size=_helpers._SINGLE_GET_CHUNK_SIZE, decode_unicode=False
        )

    @pytest.mark.parametrize("checksum", [u"md5", u"crc32c"])
    def test_consume_with_stream_hash_check_fail(self, checksum):
        stream = io.BytesIO()
        download = download_mod.Download(EXAMPLE_URL, stream=stream, checksum=checksum)

        chunks = (b"zero zero", b"niner tango")
        bad_checksum = u"anVzdCBub3QgdGhpcyAxLA=="
        header_value = u"crc32c={bad},md5={bad}".format(bad=bad_checksum)
        headers = {download_mod._HASH_HEADER: header_value}
        transport = mock.Mock(spec=["request"])
        transport.request.return_value = _mock_response(chunks=chunks, headers=headers)

        assert not download.finished
        with pytest.raises(common.DataCorruption) as exc_info:
            download.consume(transport)

        assert stream.getvalue() == b"".join(chunks)
        assert download.finished
        assert download._headers == {}

        error = exc_info.value
        assert error.response is transport.request.return_value
        assert len(error.args) == 1
        if checksum == u"md5":
            good_checksum = u"1A/dxEpys717C6FH7FIWDw=="
        else:
            good_checksum = u"GvNZlg=="
        msg = download_mod._CHECKSUM_MISMATCH.format(
            EXAMPLE_URL, bad_checksum, good_checksum, checksum_type=checksum.upper()
        )
        assert error.args[0] == msg

        # Check mocks.
        transport.request.assert_called_once_with(
            u"GET",
            EXAMPLE_URL,
            data=None,
            headers={},
            stream=True,
            timeout=EXPECTED_TIMEOUT,
        )

    def test_consume_with_headers(self):
        headers = {}  # Empty headers
        end = 16383
        self._consume_helper(end=end, headers=headers)
        range_bytes = u"bytes={:d}-{:d}".format(0, end)
        # Make sure the headers have been modified.
        assert headers == {u"range": range_bytes}


class TestRawDownload(object):
    def test__write_to_stream_no_hash_check(self):
        stream = io.BytesIO()
        download = download_mod.RawDownload(EXAMPLE_URL, stream=stream)

        chunk1 = b"right now, "
        chunk2 = b"but a little later"
        response = _mock_raw_response(chunks=[chunk1, chunk2], headers={})

        ret_val = download._write_to_stream(response)
        assert ret_val is None

        assert stream.getvalue() == chunk1 + chunk2

        # Check mocks.
        response.__enter__.assert_called_once_with()
        response.__exit__.assert_called_once_with(None, None, None)
        response.raw.stream.assert_called_once_with(
            _helpers._SINGLE_GET_CHUNK_SIZE, decode_content=False
        )

    @pytest.mark.parametrize("checksum", [u"md5", u"crc32c", None])
    def test__write_to_stream_with_hash_check_success(self, checksum):
        stream = io.BytesIO()
        download = download_mod.RawDownload(
            EXAMPLE_URL, stream=stream, checksum=checksum
        )

        chunk1 = b"first chunk, count starting at 0. "
        chunk2 = b"second chunk, or chunk 1, which is better? "
        chunk3 = b"ordinals and numerals and stuff."
        header_value = u"crc32c=qmNCyg==,md5=fPAJHnnoi/+NadyNxT2c2w=="
        headers = {download_mod._HASH_HEADER: header_value}
        response = _mock_raw_response(chunks=[chunk1, chunk2, chunk3], headers=headers)

        ret_val = download._write_to_stream(response)
        assert ret_val is None

        assert stream.getvalue() == chunk1 + chunk2 + chunk3

        # Check mocks.
        response.__enter__.assert_called_once_with()
        response.__exit__.assert_called_once_with(None, None, None)
        response.raw.stream.assert_called_once_with(
            _helpers._SINGLE_GET_CHUNK_SIZE, decode_content=False
        )

    @pytest.mark.parametrize("checksum", [u"md5", u"crc32c"])
    def test__write_to_stream_with_hash_check_fail(self, checksum):
        stream = io.BytesIO()
        download = download_mod.RawDownload(
            EXAMPLE_URL, stream=stream, checksum=checksum
        )

        chunk1 = b"first chunk, count starting at 0. "
        chunk2 = b"second chunk, or chunk 1, which is better? "
        chunk3 = b"ordinals and numerals and stuff."
        bad_checksum = u"d3JvbmcgbiBtYWRlIHVwIQ=="
        header_value = u"crc32c={bad},md5={bad}".format(bad=bad_checksum)
        headers = {download_mod._HASH_HEADER: header_value}
        response = _mock_raw_response(chunks=[chunk1, chunk2, chunk3], headers=headers)

        with pytest.raises(common.DataCorruption) as exc_info:
            download._write_to_stream(response)

        assert not download.finished

        error = exc_info.value
        assert error.response is response
        assert len(error.args) == 1
        if checksum == u"md5":
            good_checksum = u"fPAJHnnoi/+NadyNxT2c2w=="
        else:
            good_checksum = u"qmNCyg=="
        msg = download_mod._CHECKSUM_MISMATCH.format(
            EXAMPLE_URL, bad_checksum, good_checksum, checksum_type=checksum.upper()
        )
        assert error.args[0] == msg

        # Check mocks.
        response.__enter__.assert_called_once_with()
        response.__exit__.assert_called_once_with(None, None, None)
        response.raw.stream.assert_called_once_with(
            _helpers._SINGLE_GET_CHUNK_SIZE, decode_content=False
        )

    def test__write_to_stream_with_invalid_checksum_type(self):
        BAD_CHECKSUM_TYPE = "badsum"

        stream = io.BytesIO()
        download = download_mod.RawDownload(
            EXAMPLE_URL, stream=stream, checksum=BAD_CHECKSUM_TYPE
        )

        chunk1 = b"first chunk, count starting at 0. "
        chunk2 = b"second chunk, or chunk 1, which is better? "
        chunk3 = b"ordinals and numerals and stuff."
        bad_checksum = u"d3JvbmcgbiBtYWRlIHVwIQ=="
        header_value = u"crc32c={bad},md5={bad}".format(bad=bad_checksum)
        headers = {download_mod._HASH_HEADER: header_value}
        response = _mock_response(chunks=[chunk1, chunk2, chunk3], headers=headers)

        with pytest.raises(ValueError) as exc_info:
            download._write_to_stream(response)

        assert not download.finished

        error = exc_info.value
        assert error.args[0] == "checksum must be ``'md5'``, ``'crc32c'`` or ``None``"

    def _consume_helper(
        self,
        stream=None,
        end=65536,
        headers=None,
        chunks=(),
        response_headers=None,
<<<<<<< HEAD
        checksum=None,
=======
        timeout=None,
>>>>>>> 5310921d
    ):
        download = download_mod.RawDownload(
            EXAMPLE_URL, stream=stream, end=end, headers=headers, checksum=checksum
        )
        transport = mock.Mock(spec=["request"])
        transport.request.return_value = _mock_raw_response(
            chunks=chunks, headers=response_headers
        )

        assert not download.finished

        if timeout is not None:
            ret_val = download.consume(transport, timeout=timeout)
        else:
            ret_val = download.consume(transport)

        assert ret_val is transport.request.return_value

        if chunks:
            assert stream is not None
        transport.request.assert_called_once_with(
            u"GET",
            EXAMPLE_URL,
            data=None,
            headers=download._headers,
            stream=True,
            timeout=EXPECTED_TIMEOUT if timeout is None else timeout,
        )

        range_bytes = u"bytes={:d}-{:d}".format(0, end)
        assert download._headers[u"range"] == range_bytes
        assert download.finished

        return transport

    def test_consume(self):
        self._consume_helper()

<<<<<<< HEAD
    @pytest.mark.parametrize("checksum", [u"md5", u"crc32c", None])
    def test_consume_with_stream(self, checksum):
=======
    def test_consume_with_custom_timeout(self):
        self._consume_helper(timeout=14.7)

    def test_consume_with_stream(self):
>>>>>>> 5310921d
        stream = io.BytesIO()
        chunks = (b"up down ", b"charlie ", b"brown")
        transport = self._consume_helper(
            stream=stream, chunks=chunks, checksum=checksum
        )

        assert stream.getvalue() == b"".join(chunks)

        # Check mocks.
        response = transport.request.return_value
        response.__enter__.assert_called_once_with()
        response.__exit__.assert_called_once_with(None, None, None)
        response.raw.stream.assert_called_once_with(
            _helpers._SINGLE_GET_CHUNK_SIZE, decode_content=False
        )

    @pytest.mark.parametrize("checksum", [u"md5", u"crc32c"])
    def test_consume_with_stream_hash_check_success(self, checksum):
        stream = io.BytesIO()
        chunks = (b"up down ", b"charlie ", b"brown")
        header_value = u"crc32c=UNIQxg==,md5=JvS1wjMvfbCXgEGeaJJLDQ=="
        headers = {download_mod._HASH_HEADER: header_value}
        transport = self._consume_helper(
            stream=stream, chunks=chunks, response_headers=headers, checksum=checksum
        )

        assert stream.getvalue() == b"".join(chunks)

        # Check mocks.
        response = transport.request.return_value
        response.__enter__.assert_called_once_with()
        response.__exit__.assert_called_once_with(None, None, None)
        response.raw.stream.assert_called_once_with(
            _helpers._SINGLE_GET_CHUNK_SIZE, decode_content=False
        )

    @pytest.mark.parametrize("checksum", [u"md5", u"crc32c"])
    def test_consume_with_stream_hash_check_fail(self, checksum):
        stream = io.BytesIO()
        download = download_mod.RawDownload(
            EXAMPLE_URL, stream=stream, checksum=checksum
        )

        chunks = (b"zero zero", b"niner tango")
        bad_checksum = u"anVzdCBub3QgdGhpcyAxLA=="
        header_value = u"crc32c={bad},md5={bad}".format(bad=bad_checksum)
        headers = {download_mod._HASH_HEADER: header_value}
        transport = mock.Mock(spec=["request"])
        transport.request.return_value = _mock_raw_response(
            chunks=chunks, headers=headers
        )

        assert not download.finished
        with pytest.raises(common.DataCorruption) as exc_info:
            download.consume(transport)

        assert stream.getvalue() == b"".join(chunks)
        assert download.finished
        assert download._headers == {}

        error = exc_info.value
        assert error.response is transport.request.return_value
        assert len(error.args) == 1
        if checksum == u"md5":
            good_checksum = u"1A/dxEpys717C6FH7FIWDw=="
        else:
            good_checksum = u"GvNZlg=="
        msg = download_mod._CHECKSUM_MISMATCH.format(
            EXAMPLE_URL, bad_checksum, good_checksum, checksum_type=checksum.upper()
        )
        assert error.args[0] == msg

        # Check mocks.
        transport.request.assert_called_once_with(
            u"GET",
            EXAMPLE_URL,
            data=None,
            headers={},
            stream=True,
            timeout=EXPECTED_TIMEOUT,
        )

    def test_consume_with_headers(self):
        headers = {}  # Empty headers
        end = 16383
        self._consume_helper(end=end, headers=headers)
        range_bytes = u"bytes={:d}-{:d}".format(0, end)
        # Make sure the headers have been modified.
        assert headers == {u"range": range_bytes}


class TestChunkedDownload(object):
    @staticmethod
    def _response_content_range(start_byte, end_byte, total_bytes):
        return u"bytes {:d}-{:d}/{:d}".format(start_byte, end_byte, total_bytes)

    def _response_headers(self, start_byte, end_byte, total_bytes):
        content_length = end_byte - start_byte + 1
        resp_range = self._response_content_range(start_byte, end_byte, total_bytes)
        return {
            u"content-length": u"{:d}".format(content_length),
            u"content-range": resp_range,
        }

    def _mock_response(
        self, start_byte, end_byte, total_bytes, content=None, status_code=None
    ):
        response_headers = self._response_headers(start_byte, end_byte, total_bytes)
        return mock.Mock(
            content=content,
            headers=response_headers,
            status_code=status_code,
            spec=["content", "headers", "status_code"],
        )

    def test_consume_next_chunk_already_finished(self):
        download = download_mod.ChunkedDownload(EXAMPLE_URL, 512, None)
        download._finished = True
        with pytest.raises(ValueError):
            download.consume_next_chunk(None)

    def _mock_transport(self, start, chunk_size, total_bytes, content=b""):
        transport = mock.Mock(spec=["request"])
        assert len(content) == chunk_size
        transport.request.return_value = self._mock_response(
            start,
            start + chunk_size - 1,
            total_bytes,
            content=content,
            status_code=int(http_client.OK),
        )

        return transport

    def test_consume_next_chunk(self):
        start = 1536
        stream = io.BytesIO()
        data = b"Just one chunk."
        chunk_size = len(data)
        download = download_mod.ChunkedDownload(
            EXAMPLE_URL, chunk_size, stream, start=start
        )
        total_bytes = 16384
        transport = self._mock_transport(start, chunk_size, total_bytes, content=data)

        # Verify the internal state before consuming a chunk.
        assert not download.finished
        assert download.bytes_downloaded == 0
        assert download.total_bytes is None
        # Actually consume the chunk and check the output.
        ret_val = download.consume_next_chunk(transport)
        assert ret_val is transport.request.return_value
        range_bytes = u"bytes={:d}-{:d}".format(start, start + chunk_size - 1)
        download_headers = {u"range": range_bytes}
        transport.request.assert_called_once_with(
            u"GET",
            EXAMPLE_URL,
            data=None,
            headers=download_headers,
            timeout=EXPECTED_TIMEOUT,
        )
        assert stream.getvalue() == data
        # Go back and check the internal state after consuming the chunk.
        assert not download.finished
        assert download.bytes_downloaded == chunk_size
        assert download.total_bytes == total_bytes

    def test_consume_next_chunk_with_custom_timeout(self):
        start = 1536
        stream = io.BytesIO()
        data = b"Just one chunk."
        chunk_size = len(data)
        download = download_mod.ChunkedDownload(
            EXAMPLE_URL, chunk_size, stream, start=start
        )
        total_bytes = 16384
        transport = self._mock_transport(start, chunk_size, total_bytes, content=data)

        # Actually consume the chunk and check the output.
        download.consume_next_chunk(transport, timeout=14.7)

        range_bytes = u"bytes={:d}-{:d}".format(start, start + chunk_size - 1)
        download_headers = {u"range": range_bytes}
        transport.request.assert_called_once_with(
            u"GET", EXAMPLE_URL, data=None, headers=download_headers, timeout=14.7,
        )


class TestRawChunkedDownload(object):
    @staticmethod
    def _response_content_range(start_byte, end_byte, total_bytes):
        return u"bytes {:d}-{:d}/{:d}".format(start_byte, end_byte, total_bytes)

    def _response_headers(self, start_byte, end_byte, total_bytes):
        content_length = end_byte - start_byte + 1
        resp_range = self._response_content_range(start_byte, end_byte, total_bytes)
        return {
            u"content-length": u"{:d}".format(content_length),
            u"content-range": resp_range,
        }

    def _mock_response(
        self, start_byte, end_byte, total_bytes, content=None, status_code=None
    ):
        response_headers = self._response_headers(start_byte, end_byte, total_bytes)
        return mock.Mock(
            _content=content,
            headers=response_headers,
            status_code=status_code,
            spec=["_content", "headers", "status_code"],
        )

    def test_consume_next_chunk_already_finished(self):
        download = download_mod.RawChunkedDownload(EXAMPLE_URL, 512, None)
        download._finished = True
        with pytest.raises(ValueError):
            download.consume_next_chunk(None)

    def _mock_transport(self, start, chunk_size, total_bytes, content=b""):
        transport = mock.Mock(spec=["request"])
        assert len(content) == chunk_size
        transport.request.return_value = self._mock_response(
            start,
            start + chunk_size - 1,
            total_bytes,
            content=content,
            status_code=int(http_client.OK),
        )

        return transport

    def test_consume_next_chunk(self):
        start = 1536
        stream = io.BytesIO()
        data = b"Just one chunk."
        chunk_size = len(data)
        download = download_mod.RawChunkedDownload(
            EXAMPLE_URL, chunk_size, stream, start=start
        )
        total_bytes = 16384
        transport = self._mock_transport(start, chunk_size, total_bytes, content=data)

        # Verify the internal state before consuming a chunk.
        assert not download.finished
        assert download.bytes_downloaded == 0
        assert download.total_bytes is None
        # Actually consume the chunk and check the output.
        ret_val = download.consume_next_chunk(transport)
        assert ret_val is transport.request.return_value
        range_bytes = u"bytes={:d}-{:d}".format(start, start + chunk_size - 1)
        download_headers = {u"range": range_bytes}
        transport.request.assert_called_once_with(
            u"GET",
            EXAMPLE_URL,
            data=None,
            headers=download_headers,
            stream=True,
            timeout=EXPECTED_TIMEOUT,
        )
        assert stream.getvalue() == data
        # Go back and check the internal state after consuming the chunk.
        assert not download.finished
        assert download.bytes_downloaded == chunk_size
        assert download.total_bytes == total_bytes

    def test_consume_next_chunk_with_custom_timeout(self):
        start = 1536
        stream = io.BytesIO()
        data = b"Just one chunk."
        chunk_size = len(data)
        download = download_mod.RawChunkedDownload(
            EXAMPLE_URL, chunk_size, stream, start=start
        )
        total_bytes = 16384
        transport = self._mock_transport(start, chunk_size, total_bytes, content=data)

        # Actually consume the chunk and check the output.
        download.consume_next_chunk(transport, timeout=14.7)

        range_bytes = u"bytes={:d}-{:d}".format(start, start + chunk_size - 1)
        download_headers = {u"range": range_bytes}
        transport.request.assert_called_once_with(
            u"GET",
            EXAMPLE_URL,
            data=None,
            headers=download_headers,
            stream=True,
            timeout=14.7,
        )
        assert stream.getvalue() == data
        # Go back and check the internal state after consuming the chunk.
        assert not download.finished
        assert download.bytes_downloaded == chunk_size
        assert download.total_bytes == total_bytes


class Test__get_expected_checksum(object):
    @pytest.mark.parametrize("checksum", [u"md5", u"crc32c"])
    @mock.patch("google.resumable_media.requests.download._LOGGER")
    def test__w_header_present(self, _LOGGER, checksum):
        checksums = {"md5": u"b2twdXNodGhpc2J1dHRvbg==", "crc32c": u"3q2+7w=="}
        header_value = u"crc32c={},md5={}".format(checksums["crc32c"], checksums["md5"])
        headers = {download_mod._HASH_HEADER: header_value}
        response = _mock_response(headers=headers)

        def _get_headers(response):
            return response.headers

        expected_checksum = download_mod._get_expected_checksum(
            response, _get_headers, EXAMPLE_URL, checksum_type=checksum
        )
        assert expected_checksum == checksums[checksum]
        _LOGGER.info.assert_not_called()

    @pytest.mark.parametrize("checksum", [u"md5", u"crc32c"])
    @mock.patch("google.resumable_media.requests.download._LOGGER")
    def test__w_header_missing(self, _LOGGER, checksum):
        headers = {}
        response = _mock_response(headers=headers)

        def _get_headers(response):
            return response.headers

        expected_checksum = download_mod._get_expected_checksum(
            response, _get_headers, EXAMPLE_URL, checksum_type=checksum
        )
        assert expected_checksum is None
        expected_msg = download_mod._MISSING_CHECKSUM.format(
            EXAMPLE_URL, checksum_type=checksum.upper()
        )
        _LOGGER.info.assert_called_once_with(expected_msg)


class Test__parse_checksum_header(object):

    CRC32C_CHECKSUM = u"3q2+7w=="
    MD5_CHECKSUM = u"c2l4dGVlbmJ5dGVzbG9uZw=="

    def test_empty_value(self):
        header_value = None
        response = None
        md5_header = download_mod._parse_checksum_header(
            header_value, response, checksum_label="md5"
        )
        assert md5_header is None
        crc32c_header = download_mod._parse_checksum_header(
            header_value, response, checksum_label="crc32c"
        )
        assert crc32c_header is None

    def test_crc32c_only(self):
        header_value = u"crc32c={}".format(self.CRC32C_CHECKSUM)
        response = None
        md5_header = download_mod._parse_checksum_header(
            header_value, response, checksum_label="md5"
        )
        assert md5_header is None
        crc32c_header = download_mod._parse_checksum_header(
            header_value, response, checksum_label="crc32c"
        )
        assert crc32c_header == self.CRC32C_CHECKSUM

    def test_md5_only(self):
        header_value = u"md5={}".format(self.MD5_CHECKSUM)
        response = None
        md5_header = download_mod._parse_checksum_header(
            header_value, response, checksum_label="md5"
        )
        assert md5_header == self.MD5_CHECKSUM
        crc32c_header = download_mod._parse_checksum_header(
            header_value, response, checksum_label="crc32c"
        )
        assert crc32c_header is None

    def test_both_crc32c_and_md5(self):
        header_value = u"crc32c={},md5={}".format(
            self.CRC32C_CHECKSUM, self.MD5_CHECKSUM
        )
        response = None
        md5_header = download_mod._parse_checksum_header(
            header_value, response, checksum_label="md5"
        )
        assert md5_header == self.MD5_CHECKSUM
        crc32c_header = download_mod._parse_checksum_header(
            header_value, response, checksum_label="crc32c"
        )
        assert crc32c_header == self.CRC32C_CHECKSUM

    def test_md5_multiple_matches(self):
        another_checksum = u"eW91IGRpZCBXQVQgbm93Pw=="
        header_value = u"md5={},md5={}".format(self.MD5_CHECKSUM, another_checksum)
        response = mock.sentinel.response

        with pytest.raises(common.InvalidResponse) as exc_info:
            download_mod._parse_checksum_header(
                header_value, response, checksum_label="md5"
            )

        error = exc_info.value
        assert error.response is response
        assert len(error.args) == 3
        assert error.args[1] == header_value
        assert error.args[2] == [self.MD5_CHECKSUM, another_checksum]


def test__DoNothingHash():
    do_nothing_hash = download_mod._DoNothingHash()
    return_value = do_nothing_hash.update(b"some data")
    assert return_value is None


class Test__add_decoder(object):
    def test_non_gzipped(self):
        response_raw = mock.Mock(headers={}, spec=["headers"])
        md5_hash = download_mod._add_decoder(response_raw, mock.sentinel.md5_hash)

        assert md5_hash is mock.sentinel.md5_hash

    def test_gzipped(self):
        headers = {u"content-encoding": u"gzip"}
        response_raw = mock.Mock(headers=headers, spec=["headers", "_decoder"])
        md5_hash = download_mod._add_decoder(response_raw, mock.sentinel.md5_hash)

        assert md5_hash is not mock.sentinel.md5_hash
        assert isinstance(md5_hash, download_mod._DoNothingHash)
        assert isinstance(response_raw._decoder, download_mod._GzipDecoder)
        assert response_raw._decoder._checksum is mock.sentinel.md5_hash


class Test_GzipDecoder(object):
    def test_constructor(self):
        decoder = download_mod._GzipDecoder(mock.sentinel.md5_hash)
        assert decoder._checksum is mock.sentinel.md5_hash

    def test_decompress(self):
        md5_hash = mock.Mock(spec=["update"])
        decoder = download_mod._GzipDecoder(md5_hash)

        data = b"\x1f\x8b\x08\x08"
        result = decoder.decompress(data)

        assert result == b""
        md5_hash.update.assert_called_once_with(data)


def _mock_response(status_code=http_client.OK, chunks=(), headers=None):
    if headers is None:
        headers = {}

    if chunks:
        mock_raw = mock.Mock(headers=headers, spec=["headers"])
        response = mock.MagicMock(
            headers=headers,
            status_code=int(status_code),
            raw=mock_raw,
            spec=[
                u"__enter__",
                u"__exit__",
                u"iter_content",
                u"status_code",
                u"headers",
                u"raw",
            ],
        )
        # i.e. context manager returns ``self``.
        response.__enter__.return_value = response
        response.__exit__.return_value = None
        response.iter_content.return_value = iter(chunks)
        return response
    else:
        return mock.Mock(
            headers=headers,
            status_code=int(status_code),
            spec=["status_code", "headers"],
        )


def _mock_raw_response(status_code=http_client.OK, chunks=(), headers=None):
    if headers is None:
        headers = {}

    mock_raw = mock.Mock(headers=headers, spec=["stream"])
    mock_raw.stream.return_value = iter(chunks)
    response = mock.MagicMock(
        headers=headers,
        status_code=int(status_code),
        raw=mock_raw,
        spec=[
            u"__enter__",
            u"__exit__",
            u"iter_content",
            u"status_code",
            u"headers",
            u"raw",
        ],
    )
    # i.e. context manager returns ``self``.
    response.__enter__.return_value = response
    response.__exit__.return_value = None
    return response<|MERGE_RESOLUTION|>--- conflicted
+++ resolved
@@ -143,11 +143,8 @@
         headers=None,
         chunks=(),
         response_headers=None,
-<<<<<<< HEAD
         checksum="md5",
-=======
         timeout=None,
->>>>>>> 5310921d
     ):
         download = download_mod.Download(
             EXAMPLE_URL, stream=stream, end=end, headers=headers, checksum=checksum
@@ -186,15 +183,11 @@
     def test_consume(self):
         self._consume_helper()
 
-<<<<<<< HEAD
+    def test_consume_with_custom_timeout(self):
+        self._consume_helper(timeout=14.7)
+
     @pytest.mark.parametrize("checksum", [u"md5", u"crc32c", None])
     def test_consume_with_stream(self, checksum):
-=======
-    def test_consume_with_custom_timeout(self):
-        self._consume_helper(timeout=14.7)
-
-    def test_consume_with_stream(self):
->>>>>>> 5310921d
         stream = io.BytesIO()
         chunks = (b"up down ", b"charlie ", b"brown")
         transport = self._consume_helper(
@@ -399,11 +392,8 @@
         headers=None,
         chunks=(),
         response_headers=None,
-<<<<<<< HEAD
         checksum=None,
-=======
         timeout=None,
->>>>>>> 5310921d
     ):
         download = download_mod.RawDownload(
             EXAMPLE_URL, stream=stream, end=end, headers=headers, checksum=checksum
@@ -442,15 +432,11 @@
     def test_consume(self):
         self._consume_helper()
 
-<<<<<<< HEAD
+    def test_consume_with_custom_timeout(self):
+        self._consume_helper(timeout=14.7)
+
     @pytest.mark.parametrize("checksum", [u"md5", u"crc32c", None])
     def test_consume_with_stream(self, checksum):
-=======
-    def test_consume_with_custom_timeout(self):
-        self._consume_helper(timeout=14.7)
-
-    def test_consume_with_stream(self):
->>>>>>> 5310921d
         stream = io.BytesIO()
         chunks = (b"up down ", b"charlie ", b"brown")
         transport = self._consume_helper(
